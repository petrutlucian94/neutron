--- conflicted
+++ resolved
@@ -22,10 +22,7 @@
 VPN = "VPN"
 METERING = "METERING"
 L3_ROUTER_NAT = "L3_ROUTER_NAT"
-<<<<<<< HEAD
-=======
 QOS = "QOS"
->>>>>>> 441cba30
 
 # Maps extension alias to service type
 EXT_TO_SERVICE_MAPPING = {
@@ -39,25 +36,6 @@
     'qos': QOS,
 }
 
-<<<<<<< HEAD
-=======
-# TODO(salvatore-orlando): Move these (or derive them) from conf file
-ALLOWED_SERVICES = [CORE, DUMMY, LOADBALANCER, FIREWALL, VPN, METERING,
-                    L3_ROUTER_NAT, LOADBALANCERV2, QOS]
-
-COMMON_PREFIXES = {
-    CORE: "",
-    DUMMY: "/dummy_svc",
-    LOADBALANCER: "/lb",
-    LOADBALANCERV2: "/lbaas",
-    FIREWALL: "/fw",
-    VPN: "/vpn",
-    METERING: "/metering",
-    L3_ROUTER_NAT: "",
-    QOS: "/qos",
-}
-
->>>>>>> 441cba30
 # Service operation status constants
 ACTIVE = "ACTIVE"
 DOWN = "DOWN"
